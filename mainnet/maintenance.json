--- conflicted
+++ resolved
@@ -1,13 +1,7 @@
 [
   {
-<<<<<<< HEAD
-    "title": "Getting ready for Open Beta!",
-    "start": "2025-07-09T07:00:00Z",
-    "end": "2025-07-09T07:00:00Z"
-=======
     "title": "Maintenance test 1",
     "start": "2025-07-08T00:00:00Z",
     "end": "2025-07-09T03:59:59Z"
->>>>>>> ea0d2d9e
   }
 ]